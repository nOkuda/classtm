--- conflicted
+++ resolved
@@ -460,11 +460,7 @@
     docwses = []
     for i in range(len(trainingset.titles)):
         docwses.append(trainingset.doc_tokens(i))
-<<<<<<< HEAD
     features = word_topic_features(docwses, trainingset.topics, trainingset.vocab_size)
-=======
-    features = anchor.predict_topics(docwses)
->>>>>>> 59294486
     end = time.time()
     applytrain_time = datetime.timedelta(seconds=end-start)
     start = time.time()
@@ -509,11 +505,7 @@
     for title, label in trainingset.labels.items():
         docwses.append(trainingset.doc_tokens(trainingset.titlesorder[title]))
         knownresp.append(label)
-<<<<<<< HEAD
     features = word_topic_features(docwses, anchor.topics, trainingset.vocab_size)
-=======
-    features = anchor.predict_topics(docwses)
->>>>>>> 59294486
     end = time.time()
     applytrain_time = datetime.timedelta(seconds=end-start)
     start = time.time()
@@ -565,11 +557,7 @@
         knownresp.append(
             trainingset.labels[title]
             if title in trainingset.labels else 'unknown')
-<<<<<<< HEAD
     features = word_topic_features(docwses, tsvmanchor.topics, trainingset.vocab_size)
-=======
-    features = tsvmanchor.predict_topics(docwses)
->>>>>>> 59294486
     end = time.time()
     applytrain_time = datetime.timedelta(seconds=end-start)
     start = time.time()

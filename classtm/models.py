--- conflicted
+++ resolved
@@ -321,18 +321,12 @@
             if length > 0:
                 passon.append(docws)
             else:
-                print(i, 'appended to empties')
                 empties.append(i)
         empty_mix = np.array([1.0/self.numtopics] * self.numtopics)
         topic_mixes = self.lda.predict_topics(passon)
         result = np.zeros((len(docwses), self.numtopics))
         added = 0
-<<<<<<< HEAD
-        print('length of empties:', len(empties))
-=======
->>>>>>> 1f54cd14
         for i in range(len(docwses)):
-            print('trying to get empties[', added, '] at document', i)
             if len(empties) > 0 and added < len(empties) and i == empties[added]:
                 result[i:] = empty_mix
                 added += 1

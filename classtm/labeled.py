"""ClassifiedDataset for labeled datasets (classification)"""
import os

import numpy as np
import scipy.sparse

import ankura.pipeline


def get_labels(filename):
    """Reads label information

    Returns examples paired with label and list of different labels
    """
    labels = {}
    with open(filename) as ifh:
        for line in ifh:
            line = line.strip()
            if line:
                example, label = line.split()
                labels[example] = label
    return labels


def get_classorder(labels):
    """Builds classorder from labels (lexicographic order)

        * labels :: {str: str}
            dictionary of document title associated with document label
    """
    tmp = {}
    for _, label in labels.items():
        if label not in tmp:
            tmp[label] = True
    sorted_labels = sorted(tmp.keys())
    classorder = {}
    for i, label in enumerate(sorted_labels):
        classorder[label] = i
    return classorder


def get_newsgroups_labels(dataset):
    """Gets coarse class labels for newsgroups from a dataset object"""
    complabel = ['comp.graphics', 'comp.os.ms-windows.misc',
                 'comp.sys.ibm.pc.hardware', 'comp.sys.mac.hardware',
                 'comp.windows.x']
    reclabel = ['rec.autos', 'rec.motorcycles', 'rec.sport.baseball',
                'rec.sport.hockey']
    scilabel = ['sci.crypt', 'sci.electronics', 'sci.med', 'sci.space']
    forsale = ['misc.forsale']
    polilabel = ['talk.politics.guns', 'talk.politics.mideast',
                 'talk.politics.misc']
    rellabel = ['talk.religion.misc', 'alt.atheism', 'soc.religion.christian']
    labels = {}
    classorder = {}
    classindex = 0
    for title, metadatum in zip(dataset.titles, dataset.metadata):
        pre_label = os.path.split(metadatum['dirname'])[1]
        label = None
        if pre_label in complabel:
            label = 'computer'
        elif pre_label in reclabel:
            label = 'recreation'
        elif pre_label in scilabel:
            label = 'science'
        elif pre_label in forsale:
            label = 'forsale'
        elif pre_label in polilabel:
            label = 'politics'
        elif pre_label in rellabel:
            label = 'religion'
        if label not in classorder:
            classorder[label] = classindex
            classindex += 1
        labels[title] = label
    return labels, classorder


def orderclasses(classorder):
    """Build list of classes, indexed according to classorder"""
    orderedclasses = [''] * len(classorder)
    for cla in classorder:
        orderedclasses[classorder[cla]] = cla
    return orderedclasses


class AbstractClassifiedDataset(ankura.pipeline.Dataset):
    """For use with classtm models"""

    def __init__(self, dataset, labels, classorder):
        super(AbstractClassifiedDataset, self).__init__(dataset.docwords,
                                                        dataset.vocab,
                                                        dataset.titles,
                                                        metadata=dataset.metadata)
        self.labels = labels
        self.classorder = classorder
        self.orderedclasses = orderclasses(self.classorder)


#pylint:disable-msg=too-few-public-methods
class ClassifiedDataset(AbstractClassifiedDataset):
    """Classified, as in data is labeled with classes"""

    def __init__(self, dataset, labels, classorder):
        super(ClassifiedDataset, self).__init__(dataset, labels, classorder)
        # add pseudo labels if necessary
        if not isinstance(dataset, ClassifiedDataset):
            self.origvocabsize = len(self._vocab)
            self._vocab = np.append(self._vocab, self.orderedclasses)
            tmp = scipy.sparse.lil_matrix((len(self._vocab), len(self.titles)),
                                          dtype=self._docwords.dtype)
            tmp[:self.origvocabsize, :] = self._docwords
            for docnum, title in enumerate(self.titles):
                label = self.labels[title]
                tmp[self.origvocabsize+self.classorder[label], docnum] = 1
            self._docwords = tmp.tocsc()
        # when compute_cooccurrences gets called, we should get the Q we want

    def doc_tokens(self, doc_id, rng=np.random):
        if doc_id in self._tokens:
            return self._tokens[doc_id]

        token_ids, _, counts = scipy.sparse.find(self._docwords[:, doc_id])
        tokens = []
        for token_id, count in zip(token_ids, counts):
            if token_id < self.origvocabsize:
                tokens.extend([token_id] * count)
        #pylint:disable-msg=no-member
        rng.shuffle(tokens)

        self._tokens[doc_id] = tokens
        return tokens


def get_titles_order(titles):
    """Builds dictionary mapping title to index"""
    result = {}
    for i, title in enumerate(titles):
        result[title] = i
    return result


def doc_scaled(value):
    """Returns function that returns value scaled by document length"""
    def _inner(doclength, corpussize):
        """Returns value scaled by doclength"""
        del corpussize
        return doclength * value
    return _inner


def corpus_scaled(value):
    """Returns function that returns value scaled by corpus size"""
    def _inner(doclength, corpussize):
        """Returns value scaled by corpus size"""
        del doclength
        return corpussize * value
    return _inner


def return_value(value):
    """Returns function that returns value"""
    def _inner(doclength, corpussize):
        """Returns value"""
        del doclength, corpussize
        return value
    return _inner


def get_label_weight_function(label_weight):
    """Get function that returns label weight function

        * label_weight :: str
            label_weight can take one of three forms:
                * doc:<float>
                * corpus:<float>
                * <float>
    """
    if ':' in label_weight:
        args = label_weight.split(':')
        if args[0] == 'doc':
            return doc_scaled(float(args[1]))
        elif args[0] == 'corpus':
            return corpus_scaled(float(args[1]))
        else:
            raise Exception('Unknown label_weight function: ' + args[0])
    return return_value(float(label_weight))


#pylint:disable-msg=too-many-instance-attributes
class IncrementalClassifiedDataset(AbstractClassifiedDataset):
    """ClassifiedDataset for incremental case"""

    def __init__(self, dataset, settings):
        super(IncrementalClassifiedDataset, self).__init__(dataset, {}, {})
        self.origvocabsize = len(self._vocab)
        self.smoothing = float(settings['smoothing'])
        self.label_weight = get_label_weight_function(settings['label_weight'])
        self.titlesorder = get_titles_order(self.titles)

    def doc_tokens(self, doc_id, rng=np.random):
        if doc_id in self._tokens:
            return self._tokens[doc_id]

        token_ids, _, counts = scipy.sparse.find(self._docwords[:, doc_id])
        tokens = []
        for token_id, count in zip(token_ids, counts):
            if token_id < self.origvocabsize:
                tokens.extend([token_id] * count)
        #pylint:disable-msg=no-member
        rng.shuffle(tokens)

        self._tokens[doc_id] = tokens
        return tokens

    def _label_helper(self, docwords, title, label):
        docnum = self.titlesorder[title]
        # erase smoothing on labeled documents
        docwords[self.origvocabsize:, docnum] = 0
        # apply label
        docwords[self.origvocabsize+self.classorder[label], docnum] = \
            self.label_weight(docwords[:self.origvocabsize, docnum].sum(),
                              docwords.shape[1])

    def label_document(self, title, label):
        """Label a document in this corpus

            * title :: str
                title of document
            * label :: str
                label of document
        Assumes that title is in corpus; rebuilds docwords matrix (if not done
        after every labeling, indexing problems crop up on predict)
        """
        self.labels[title] = label
        if label not in self.classorder:
            self.classorder[label] = len(self.classorder)
            self.orderedclasses = orderclasses(self.classorder)
            self._vocab = np.append(self._vocab, label)
            # resize docwords matrix only when number of classes increases
            tmp = scipy.sparse.lil_matrix((len(self._vocab), len(self.titles)),
                                          dtype=np.float)
            tmp[:self.origvocabsize, :] = self._docwords[:self.origvocabsize, :]
            tmp[self.origvocabsize:, :] = self.smoothing
            for curtitle, curlabel in self.labels.items():
                self._label_helper(tmp, curtitle, curlabel)
            self._docwords = tmp.tocsc()
        else:
            # number of classes remain the same, so just update the one column
            # that needs updating
            tmp = self._docwords.tolil()
            self._label_helper(tmp, title, label)
            self._docwords = tmp.tocsc()
        self._cooccurrences = None


def get_doc_co_counts(sparsevec):
    """Returns document cooccurrence counts as dense matrix

        * sparsevec :: vocab x 1 scipy.sparse.csc_matrix
    """
    first_term = sparsevec * sparsevec.T
    # first_term - Diag(sparsevec)
    # since sparsevec is a column vector, we know that all of its data are in
    # the one column
    for row, value in zip(sparsevec.indices, sparsevec.data):
        for i, ft_row in enumerate(
                first_term.indices[
                    first_term.indptr[row]:first_term.indptr[row+1]]):
            if ft_row == row:
                first_term.data[first_term.indptr[row]+i] -= value
                break
            continue
    return first_term.todense()


class QuickIncrementalClassifiedDataset(IncrementalClassifiedDataset):
    """ClassifiedDataset for incremental labeling using quick Q building"""

    def __init__(self, dataset, settings):
        super(QuickIncrementalClassifiedDataset, self).__init__(dataset,
                                                                settings)
        self.newlabels = {}
        self.prevq = None

    #pylint:disable-msg=invalid-name
    def _build_miniq(self, docnums):
        """Builds Q with just the documents in docnums

            * docnums :: np.array
                column indices into self._docwords for the documents that have
                been labeled for this update
        """
        data = []
        indices = []
        indptr = [0]
        H_hat = np.zeros(self.vocab_size)
        for docnum in docnums:
            col_start = self._docwords.indptr[docnum]
            col_end = self._docwords.indptr[docnum+1]
            row_indices = self._docwords.indices[col_start:col_end]
            if row_indices[-1] < self.origvocabsize:
                print(row_indices[-1])
            count = np.sum(self._docwords.data[col_start:col_end])
            norm = count * (count - 1)
            if norm != 0:
                sqrtnorm = np.sqrt(norm)
                H_hat[row_indices] += \
                    self._docwords.data[col_start:col_end] / norm
                data.extend(self._docwords.data[col_start:col_end] / sqrtnorm)
                indices.extend(row_indices)
                indptr.append(len(data))
        H_tilde = scipy.sparse.csc_matrix(
<<<<<<< HEAD
            (data, indices, indptr), shape=(self.vocab_size, len(indptr)-1), dtype=np.float)
=======
            (data, indices, indptr),
            shape=(self.vocab_size, len(indptr)-1),
            dtype=np.float)
>>>>>>> ae125fbb
        return H_tilde * H_tilde.transpose() - np.diag(H_hat)

    def compute_cooccurrences(self, epsilon=1e-15):
        """Updates Q"""
        if self.prevq is None:
            ankura.pipeline.Dataset.compute_cooccurrences(self, epsilon)
            self.prevq = self._cooccurrences
        else:
            # reload previous Q
            self._cooccurrences = self.prevq
        if self.newlabels:
            # compute what needs to be taken out of Q
            docnums = []
            for title in self.newlabels:
                docnums.append(self.titlesorder[title])
            docnums = np.array(docnums)
            miniq = self._build_miniq(docnums)
            # take it out of Q
            self._cooccurrences -= np.array(miniq / self._docwords.shape[1])
            # compute what needs to be put into Q
            tmp = self._docwords.tolil()
            for title, label in self.newlabels.items():
                self._label_helper(tmp, title, label)
            self._docwords = tmp.tocsc()
            miniq = self._build_miniq(docnums)
            # put it into Q
            self._cooccurrences += np.array(miniq / self._docwords.shape[1])
            # reset new labels
            self.newlabels = {}
        self._cooccurrences[
            (epsilon < self._cooccurrences) & (self._cooccurrences < 0)] = 0

    def label_document(self, title, label):
        """Label a document in this corpus

            * title :: str
                title of document
            * label :: str
                label of document
        Assumes that title is in corpus
        """
        self.labels[title] = label
        if label not in self.classorder:
            # add labels for previously labeled documents
            self.compute_cooccurrences()
            # need to expand Q, since there is now a new label; let
            # compute_cooccurrences get the right values for smoothing terms
            self.prevq = None
            # add new label
            self.classorder[label] = len(self.classorder)
            self.orderedclasses = orderclasses(self.classorder)
            self._vocab = np.append(self._vocab, label)
            # resize docwords matrix only when number of classes increases
            tmp = scipy.sparse.lil_matrix((len(self._vocab), len(self.titles)),
                                          dtype=np.float)
            tmp[:self.origvocabsize, :] = self._docwords[:self.origvocabsize, :]
            tmp[self.origvocabsize:, :] = self.smoothing
            for curtitle, curlabel in self.labels.items():
                self._label_helper(tmp, curtitle, curlabel)
            self._docwords = tmp.tocsc()
        else:
            self.newlabels[title] = label
        self._cooccurrences = None


class SupervisedAnchorDataset(AbstractClassifiedDataset):
    """Dataset implementing Nguyen et al. (NAACL 2015)"""

    def __init__(self, dataset, labels, classorder):
        super(SupervisedAnchorDataset, self).__init__(dataset,
                                                      labels,
                                                      classorder)
        # precompute \bar{Q}
        ankura.pipeline.Dataset.compute_cooccurrences(self)
        self._dataset_cooccurrences = self._cooccurrences
        # fool ankura into calling compute_cooccurrences
        self._cooccurrences = None

    def compute_cooccurrences(self, epsilon=1e-15):
        orig_height, orig_width = self._dataset_cooccurrences.shape
        classcount = len(self.classorder)
        self._cooccurrences = np.zeros((orig_height, orig_width+classcount))
        self._cooccurrences[:, :-classcount] = self._dataset_cooccurrences
        # assuming that self._docwords is an instance of a scipy sparse matrix
        docwords_csr = self._docwords.tocsr()
        indices = docwords_csr.indices
        indptr = docwords_csr.indptr
        data = docwords_csr.data
        for i in range(orig_height):
            total = 0
            for docnum, datum in zip(indices[indptr[i]:indptr[i+1]],
                                     data[indptr[i]:indptr[i+1]]):
                if datum > 0:
                    # tally up number documents with class label
                    label_string = self.labels.get(self.titles[docnum])
                    if label_string:
                        # count up number of labeled documents with word i
                        total += 1
                        label = self.classorder[label_string]
                        self._cooccurrences[i, orig_width+label] += 1
            # normalize tally
            if total > 0:
                self._cooccurrences[i, -classcount:] /= total


class IncrementalSupervisedAnchorDataset(SupervisedAnchorDataset):
    """Dataset implementing supervised anchor words but for use with
    incrementally labeled data
    """

    def __init__(self, dataset, _):
        super(IncrementalSupervisedAnchorDataset, self).__init__(dataset,
                                                                 {},
                                                                 {})
        self.titlesorder = get_titles_order(self.titles)

    def label_document(self, title, label):
        """Label a document in this corpus

            * title :: str
                title of document
            * label :: str
                label of document
        Assumes that title is in corpus
        """
        self.labels[title] = label
        if label not in self.classorder:
            self.classorder[label] = len(self.classorder)
            self.orderedclasses = orderclasses(self.classorder)
        self._cooccurrences = None
<|MERGE_RESOLUTION|>--- conflicted
+++ resolved
@@ -311,13 +311,9 @@
                 indices.extend(row_indices)
                 indptr.append(len(data))
         H_tilde = scipy.sparse.csc_matrix(
-<<<<<<< HEAD
-            (data, indices, indptr), shape=(self.vocab_size, len(indptr)-1), dtype=np.float)
-=======
             (data, indices, indptr),
             shape=(self.vocab_size, len(indptr)-1),
             dtype=np.float)
->>>>>>> ae125fbb
         return H_tilde * H_tilde.transpose() - np.diag(H_hat)
 
     def compute_cooccurrences(self, epsilon=1e-15):

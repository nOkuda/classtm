"""Evaluation for classification"""

import datetime
import time


def confusion_matrix(model, words, labels, classorder):
    """Build confusion matrix for model"""
    result = {}
    for cla in classorder:
        result[cla] = {}
        for inner in classorder:
            result[cla][inner] = 0
    # This gets the time to apply topics to the test documents and predict their values
    start = time.time()
    predictions = model.predict(words)
    end = time.time()
    devtest_time = datetime.timedelta(seconds=end-start)
    for prediction, label in zip(predictions, labels):
        result[label][prediction] += 1
<<<<<<< HEAD
    return result, devtest_time
=======
    return result


def accuracy(confusion_matrix):
    """Calculate true positive rate based on confusion_matrix"""
    total = 0
    correct = 0
    for label, preds in confusion_matrix.items():
        for pred, count in preds.items():
            if pred == label:
                correct += count
            total += count
    return correct / total
>>>>>>> 59294486
<|MERGE_RESOLUTION|>--- conflicted
+++ resolved
@@ -18,10 +18,7 @@
     devtest_time = datetime.timedelta(seconds=end-start)
     for prediction, label in zip(predictions, labels):
         result[label][prediction] += 1
-<<<<<<< HEAD
     return result, devtest_time
-=======
-    return result
 
 
 def accuracy(confusion_matrix):
@@ -33,5 +30,4 @@
             if pred == label:
                 correct += count
             total += count
-    return correct / total
->>>>>>> 59294486
+    return correct / total